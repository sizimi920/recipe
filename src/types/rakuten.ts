--- conflicted
+++ resolved
@@ -41,21 +41,10 @@
   hits?: number;
 }
 
-<<<<<<< HEAD
+
 export interface CategoryRankingResponse {
   result: Recipe[];
-=======
-export interface RecipeSearchMeta {
-  count: number;
-  page: number;
-  hits: number;
-  last: number;
-  recipe: Recipe[];
-}
 
-export interface RecipeSearchResponse {
-  result: Recipe[] | RecipeSearchMeta;
->>>>>>> 99896461
   lastUpdate?: string;
 }
 
